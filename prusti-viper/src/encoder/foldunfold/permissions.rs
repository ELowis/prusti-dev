--- conflicted
+++ resolved
@@ -143,11 +143,7 @@
                 HashSet::new()
             }
 
-<<<<<<< HEAD
-            &vir::Stmt::ApplyMagicWand(vir::Expr::MagicWand(ref lhs, ref _rhs, ref _pos)) => {
-=======
-            &vir::Stmt::ApplyMagicWand(vir::Expr::MagicWand(ref lhs, ref _rhs), ref _position) => {
->>>>>>> 2d6f0910
+            &vir::Stmt::ApplyMagicWand(vir::Expr::MagicWand(ref lhs, ref _rhs, ref _wand_pos), ref _apply_pos) => {
                 // We model the magic wand as "assert lhs; inhale rhs"
                 lhs.get_required_permissions(predicates)
             }
