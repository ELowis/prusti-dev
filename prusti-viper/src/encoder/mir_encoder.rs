--- conflicted
+++ resolved
@@ -271,19 +271,13 @@
     }
 
     pub fn eval_place(&self, place: &mir::Place<'tcx>) -> vir::Expr {
-<<<<<<< HEAD
-        let (encoded_place, place_ty, _) = self.encode_place(place);
+        let (encoded_place, place_ty, _) = self.encode_place(place);  // will panic if attempting to encode unsupported type
         if self.encoder.has_value_field(place_ty) {
             let value_field = self.encoder.encode_value_field(place_ty);
             encoded_place.field(value_field)
         } else {
             encoded_place
         }
-=======
-        let (encoded_place, place_ty, _) = self.encode_place(place).unwrap(); // will panic if attempting to encode unsupported type
-        let value_field = self.encoder.encode_value_field(place_ty);
-        encoded_place.field(value_field)
->>>>>>> 43d83dd3
     }
 
     /// Returns an `vir::Expr` that corresponds to the value of the operand
