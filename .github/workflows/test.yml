--- conflicted
+++ resolved
@@ -46,15 +46,10 @@
         PRUSTI_ASSERT_TIMEOUT: 60000
     - name: Check formatting
       run: |
-<<<<<<< HEAD
         cd new
         rustup component add rustfmt
         #cargo fmt -- --check
     - name: Check prusti-contracts
       run: |
         cd new/prusti-contracts-test/
-        cargo build
-=======
-        ./target/debug/prusti-rustc prusti/tests/verify/pass/no-annotations/assert-true.rs
-        ! ./target/debug/prusti-rustc prusti/tests/verify/fail/no-annotations/assert-false.rs
->>>>>>> fb81a821
+        cargo build