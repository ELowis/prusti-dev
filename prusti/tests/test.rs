--- conflicted
+++ resolved
@@ -208,16 +208,12 @@
 
 #[test]
 fn test_runner() {
-<<<<<<< HEAD
     // spawn server process as child (so it stays around until main function terminates)
     let server_address = ServerSideService::spawn_off_thread();
     set_var("PRUSTI_SERVER_ADDRESS", server_address.to_string());
 
-    // Test the error messages of the parser
-=======
     // Test the parsing of specifications. Doesn't run the verifier.
     println!("[parse]");
->>>>>>> 83d9d34d
     run_no_verification("parse");
 
     // Test the type-checking of specifications. Doesn't run the verifier.
